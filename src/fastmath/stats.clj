--- conflicted
+++ resolved
@@ -261,32 +261,6 @@
      [(percentile avs p1 estimation-strategy)
       (percentile avs p2 estimation-strategy)
       (median avs)])))
-
-<<<<<<< HEAD
-(defn percentile-bc-extent
-  "Return bias corrected percentile range and mean for bootstrap samples.
-  See https://projecteuclid.org/euclid.ss/1032280214
-
-  `p` - calculates extent of bias corrected `p` and `100-p` (default: `p=2.5`)"
-  {:metadoc/categories #{:extent}}
-  ([vs] (percentile-bc-extent vs 2.5))
-  ([vs ^double p] (percentile-bc-extent vs p (- 100.0 p)))
-  ([vs p1 p2] (percentile-bc-extent vs p1 p2 :legacy))
-  ([vs ^double p1 ^double p2 estimation-strategy]
-   (let [avs (m/seq->double-array vs)
-         m (mean avs)
-         ;;  icdf of the number of bootstrap samples <= the mean
-         z0 (* 2.0 ^double (r/icdf r/default-normal (/ (double  (count (filter  #(<= ^double % m) vs))) (count vs))))
-         ^double z1 (r/icdf r/default-normal (/ p1 100))
-         ^double z2 (r/icdf r/default-normal (/ p2 100))
-         q1 (r/cdf r/default-normal (+ z0 z1))
-         q2 (r/cdf r/default-normal (+ z0 z2))]
-
-     [(percentile avs (* 100.0 q1) estimation-strategy)
-      (percentile avs (* 100.0 q2) estimation-strategy)
-      m])))
-=======
->>>>>>> 48d26632
 
 (defn iqr
   "Interquartile range."
@@ -1057,66 +1031,70 @@
                   (* ci (m/sqrt (dec (+ r r))))) (reductions (fn [^double acc ^double s]
                                                                (+ acc (* s s))) acf-data))})))
 
+;;
 
 (defn- estimate-acceleration
   "Estimates acceleration for BCA bootstrap confidence interval computation"
-  ([avs m]  (let [influence (map #(- ^double % m) avs)
-                  num       (sum (map m/cb influence))
-                  denom     (* 6 (m/sqrt (m/cb (sum (map m/sq influence)))))]
-              (/  num denom))))
-
-(defn- accelerated-quantile [^double z0 ^double z1 ^double a]
-  (let [num (+ z0 z1)
-        denom (- 1 (* a num))]
-    (+ z0 (/ (double num) denom))))
-(defn- empirical-cdf [vs value]
-  (/ (double  (count (filter  #(<= ^double % value) vs))) (count vs)))
-
+  ^double [avs ^double m]
+  (let [influence (map (fn [^double v] (- m v)) avs)
+        num       (sum (map m/cb influence))
+        denom     (* 6.0 (m/sqrt (m/cb (sum (map m/sq influence)))))]
+    (/ num denom)))
+
+(defn- cdf-accelerated-quantile
+  ^double [^double z0 ^double z ^double a]
+  (let [num (+ z0 z)
+        denom (- 1.0 (* a num))]
+    (->> (+ z0 (/ num denom))
+         (r/cdf r/default-normal))))
+
+(defn- empirical-cdf
+  ^double [vs ^double value]
+  (/ (double (count (filter (fn [^double v] (< v value)) vs))) (count vs)))
+
+(defn- percentile-bca-common
+  [avs p1 p2 m accel estimation-strategy]
+  (let [^double z0 (r/icdf r/default-normal (empirical-cdf avs m))
+        ^double z1 (r/icdf r/default-normal (/ ^double p1 100.0))
+        ^double z2 (r/icdf r/default-normal (/ ^double p2 100.0))
+        q1 (cdf-accelerated-quantile z0 z1 accel)
+        q2 (cdf-accelerated-quantile z0 z2 accel)]
+    [(quantile avs q1 estimation-strategy)
+     (quantile avs q2 estimation-strategy)
+     m]))
 
 (defn percentile-bca-extent
   "Return bias corrected percentile range and mean for bootstrap samples. Also accounts for variance
    variations throught the accelaration parameter.
   See https://projecteuclid.org/euclid.ss/1032280214
 
-  `p` - calculates extent of bias corrected `p` and `100-p` (default: `p=2.5`)"
+  `p` - calculates extent of bias corrected `p` and `100-p` (default: `p=2.5`)
+
+  Set `estimation-strategy` to `:r7` to get the same result as in R `coxed::bca`."
   {:metadoc/categories #{:extent}}
   ([vs] (percentile-bca-extent vs 2.5))
-  ([vs ^double p] (percentile-bca-extent vs p (- 100 p)))
+  ([vs ^double p] (percentile-bca-extent vs p (- 100.0 p)))
   ([vs p1 p2] (percentile-bca-extent vs p1 p2 :legacy))
-  ([vs ^double p1 ^double p2 estimation-strategy]
+  ([vs p1 p2 estimation-strategy]
    (let [avs (m/seq->double-array vs)
          m (mean avs)
-         accel (estimate-acceleration avs m)
-        ;;  icdf of the number of bootstrap samples <= the mean
-         ^double z0 (r/icdf r/default-normal (empirical-cdf vs m))
-         ^double z1 (r/icdf r/default-normal (/ p1 100))
-         ^double z2 (r/icdf r/default-normal (/ p2 100))
-         q1 (r/cdf r/default-normal (accelerated-quantile z0 z1 accel))
-         q2 (r/cdf r/default-normal (accelerated-quantile z0 z2 accel))]
-
-     [(percentile avs (* 100  q1) estimation-strategy)
-      (percentile avs (* 100  q2) estimation-strategy)
-      m])))
+         accel (estimate-acceleration avs m)]
+     (percentile-bca-common avs p1 p2 m accel estimation-strategy)))
+  ([vs p1 p2 accel estimation-strategy]
+   (let [avs (m/seq->double-array vs)
+         m (mean avs)]
+     (percentile-bca-common avs p1 p2 m accel estimation-strategy))))
 
 (defn percentile-bc-extent
   "Return bias corrected percentile range and mean for bootstrap samples.
   See https://projecteuclid.org/euclid.ss/1032280214
 
-  `p` - calculates extent of bias corrected `p` and `100-p` (default: `p=2.5`)"
+  `p` - calculates extent of bias corrected `p` and `100-p` (default: `p=2.5`)
+
+  Set `estimation-strategy` to `:r7` to get the same result as in R `coxed::bca`."
   {:metadoc/categories #{:extent}}
   ([vs] (percentile-bc-extent vs 2.5))
   ([vs ^double p] (percentile-bc-extent vs p (- 100.0 p)))
   ([vs p1 p2] (percentile-bc-extent vs p1 p2 :legacy))
-  ([vs ^double p1 ^double p2 estimation-strategy]
-   (let [avs (m/seq->double-array vs)
-         m (mean avs)
-        ;;  icdf of the number of bootstrap samples <= the mean
-         ^double z0 (r/icdf r/default-normal (empirical-cdf vs m))
-         ^double z1 (r/icdf r/default-normal (/ p1 100))
-         ^double z2 (r/icdf r/default-normal (/ p2 100))
-         q1 (r/cdf r/default-normal (accelerated-quantile z0 z1 0.0))
-         q2 (r/cdf r/default-normal (accelerated-quantile z0 z2 0.0))]
-
-     [(percentile avs (* 100  q1) estimation-strategy)
-      (percentile avs (* 100  q2) estimation-strategy)
-      m])))+  ([vs p1 p2 estimation-strategy]
+   (percentile-bca-extent vs p1 p2 0.0 estimation-strategy)))